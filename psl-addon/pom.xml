<?xml version="1.0" encoding="UTF-8"?>
<!--
  - This file is part of the PSL software.
  - Copyright 2011-2013 University of Maryland
  -
  - Licensed under the Apache License, Version 2.0 (the "License");
  - you may not use this file except in compliance with the License.
  - You may obtain a copy of the License at
  -
  - http://www.apache.org/licenses/LICENSE-2.0
  -
  - Unless required by applicable law or agreed to in writing, software
  - distributed under the License is distributed on an "AS IS" BASIS,
  - WITHOUT WARRANTIES OR CONDITIONS OF ANY KIND, either express or implied.
  - See the License for the specific language governing permissions and
  - limitations under the License.
  -->
<project xmlns="http://maven.apache.org/POM/4.0.0" xmlns:xsi="http://www.w3.org/2001/XMLSchema-instance" xsi:schemaLocation="http://maven.apache.org/POM/4.0.0 http://maven.apache.org/maven-v4_0_0.xsd">
	<modelVersion>4.0.0</modelVersion>
	<groupId>edu.umd.cs</groupId>
	<artifactId>psl-addon</artifactId>
	<name>psl-addon</name>
<<<<<<< HEAD
	<version>1.0.3</version>
=======
	<version>1.1-SNAPSHOT</version>
>>>>>>> a817f8e3
	<packaging>pom</packaging>
	<description>Collection of add-on packages for the PSL software from the University of Maryland.</description>
	<parent>
		<groupId>edu.umd.cs</groupId>
		<artifactId>psl</artifactId>
<<<<<<< HEAD
		<version>1.0.3</version>
=======
		<version>1.1-SNAPSHOT</version>
>>>>>>> a817f8e3
	</parent>
	<modules>
		<module>psl-addon-mosek</module>
	</modules>
</project><|MERGE_RESOLUTION|>--- conflicted
+++ resolved
@@ -20,21 +20,13 @@
 	<groupId>edu.umd.cs</groupId>
 	<artifactId>psl-addon</artifactId>
 	<name>psl-addon</name>
-<<<<<<< HEAD
-	<version>1.0.3</version>
-=======
 	<version>1.1-SNAPSHOT</version>
->>>>>>> a817f8e3
 	<packaging>pom</packaging>
 	<description>Collection of add-on packages for the PSL software from the University of Maryland.</description>
 	<parent>
 		<groupId>edu.umd.cs</groupId>
 		<artifactId>psl</artifactId>
-<<<<<<< HEAD
-		<version>1.0.3</version>
-=======
 		<version>1.1-SNAPSHOT</version>
->>>>>>> a817f8e3
 	</parent>
 	<modules>
 		<module>psl-addon-mosek</module>

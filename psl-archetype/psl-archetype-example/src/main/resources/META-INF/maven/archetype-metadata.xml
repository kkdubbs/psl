--- conflicted
+++ resolved
@@ -37,11 +37,7 @@
 			<defaultValue>psl-example</defaultValue>
 		</requiredProperty>
 		<requiredProperty key="version">
-<<<<<<< HEAD
-			<defaultValue>1.0.3</defaultValue>
-=======
 			<defaultValue>1.1-SNAPSHOT</defaultValue>
->>>>>>> a817f8e3
 		</requiredProperty>
 		<requiredProperty key="package">
 			<defaultValue>edu.umd.cs.example</defaultValue>

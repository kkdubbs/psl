/*
 * This file is part of the PSL software.
 * Copyright 2011 University of Maryland
 *
 * Licensed under the Apache License, Version 2.0 (the "License");
 * you may not use this file except in compliance with the License.
 * You may obtain a copy of the License at
 *
 * http://www.apache.org/licenses/LICENSE-2.0
 *
 * Unless required by applicable law or agreed to in writing, software
 * distributed under the License is distributed on an "AS IS" BASIS,
 * WITHOUT WARRANTIES OR CONDITIONS OF ANY KIND, either express or implied.
 * See the License for the specific language governing permissions and
 * limitations under the License.
 */
package edu.umd.cs.psl.reasoner;

import java.util.HashMap;
import java.util.Map;
import java.util.Vector;

import org.slf4j.Logger;
import org.slf4j.LoggerFactory;

import edu.umd.cs.psl.application.GroundingMode;
import edu.umd.cs.psl.application.ModelApplication;
import edu.umd.cs.psl.config.ConfigBundle;
import edu.umd.cs.psl.config.ConfigManager;
import edu.umd.cs.psl.model.atom.Atom;
import edu.umd.cs.psl.model.atom.AtomEvent;
import edu.umd.cs.psl.model.atom.AtomEventFramework;
import edu.umd.cs.psl.model.atom.AtomEventObserver;
import edu.umd.cs.psl.model.atom.AtomEventSets;
import edu.umd.cs.psl.model.kernel.GroundCompatibilityKernel;
import edu.umd.cs.psl.model.kernel.GroundConstraintKernel;
import edu.umd.cs.psl.model.kernel.GroundKernel;
import edu.umd.cs.psl.optimizer.conic.ConicProgramSolver;
import edu.umd.cs.psl.optimizer.conic.ConicProgramSolverFactory;
import edu.umd.cs.psl.optimizer.conic.ipm.HomogeneousIPMFactory;
import edu.umd.cs.psl.optimizer.conic.program.ConicProgram;
import edu.umd.cs.psl.optimizer.conic.program.LinearConstraint;
import edu.umd.cs.psl.optimizer.conic.program.NonNegativeOrthantCone;
import edu.umd.cs.psl.optimizer.conic.program.SecondOrderCone;
import edu.umd.cs.psl.optimizer.conic.program.Variable;
import edu.umd.cs.psl.reasoner.function.AtomFunctionVariable;
import edu.umd.cs.psl.reasoner.function.ConstraintTerm;
import edu.umd.cs.psl.reasoner.function.FunctionComparator;
import edu.umd.cs.psl.reasoner.function.FunctionSingleton;
import edu.umd.cs.psl.reasoner.function.FunctionSum;
import edu.umd.cs.psl.reasoner.function.FunctionSummand;
import edu.umd.cs.psl.reasoner.function.FunctionTerm;
import edu.umd.cs.psl.reasoner.function.FunctionVariable;
import edu.umd.cs.psl.reasoner.function.MaxFunction;

/**
 * Performs probabilistic inference over {@link edu.umd.cs.psl.model.atom.Atom Atoms}
 * based on a set of {@link edu.umd.cs.psl.model.kernel.GroundKernel GroundKernels}.
 * 
 * The (unnormalized) probability density function is an exponential model of the
 * following form: P(X) = exp(-sum(w_i * pow(k_i, l))), where w_i is the weight of
 * the ith {@link edu.umd.cs.psl.model.kernel.GroundCompatibilityKernel}, k_i is
 * its incompatibility value, and l is an exponent with value 1 (linear model)
 * or 2 (quadratic model). A state X has zero density if any
 * {@link edu.umd.cs.psl.model.kernel.GroundConstraintKernel} is unsatisfied.
 */
public class ConicReasoner implements Reasoner, AtomEventObserver {

	private static final Logger log = LoggerFactory.getLogger(ConicReasoner.class);
	
	/**
	 * Prefix of property keys used by this class.
	 * 
	 * @see ConfigManager
	 */
	public static final String CONFIG_PREFIX = "conicreasoner";
	
	/**
	 * Key for {@link edu.umd.cs.psl.config.Factory} or String property.
	 * 
	 * Should be set to a {@link edu.umd.cs.psl.optimizer.conic.ConicProgramSolverFactory}
	 * (or the binary name of one). The ConicReasoner will use this
	 * {@link edu.umd.cs.psl.optimizer.conic.ConicProgramSolverFactory} to
	 * instantiate a {@link edu.umd.cs.psl.optimizer.conic.ConicProgramSolver},
	 * which will then be used for inference.
	 */
	public static final String CPS_KEY = CONFIG_PREFIX + ".conicprogramsolver";
	/**
	 * Default value for CPS_KEY property.
	 * 
	 * Value is instance of {@link edu.umd.cs.psl.optimizer.conic.ipm.HomogeneousIPMFactory}.
	 */
	public static final ConicProgramSolverFactory CPS_DEFAULT = new HomogeneousIPMFactory();
	
	/**
	 * Distribution types supported by ConicReasoner.
	 * 
	 * A linear distribution does not modify the incompatibility values,
	 * and a quadratic distribution squares them.
	 */
	public static enum DistributionType {linear, quadratic};
	
	/** Key for {@link DistributionType} property. */
	public static final String DISTRIBUTION_KEY = CONFIG_PREFIX + ".distribution";
	
	/** Default value for DISTRIBUTION_KEY property. */
	public static final DistributionType DISTRIBUTION_DEFAULT = DistributionType.linear;
	
	/** Key for int property for the maximum number of rounds of inference. */
	public static final String MAX_ROUNDS_KEY = CONFIG_PREFIX + ".maxrounds";
	
	/** Default value for MAX_ROUNDS_KEY property */
	public static final int MAX_ROUNDS_DEFAULT = 500;

	private ConicProgram program;
	private ConicProgramSolver solver;
	private final AtomEventFramework atomFramework;
	private final DistributionType type;
	private final int maxMapRounds;
	private final Map<GroundKernel, ConicProgramProxy> gkRepresentation;
	private final Map<AtomFunctionVariable, VariableConicProgramProxy> vars;
	
	/**
	 * Constructs a ConicReasoner.
	 * 
	 * @param framework  the AtomEventFramework that manages the {@link edu.umd.cs.psl.model.atom.Atom Atoms}
	 *                     being reasoned over
	 * @param config     configuration for the ConicReasoner
	 */
	public ConicReasoner(AtomEventFramework framework, ConfigBundle config)
			throws ClassNotFoundException, IllegalAccessException, InstantiationException {
		atomFramework = framework;
		program = new ConicProgram();
		ConicProgramSolverFactory cpsFactory = (ConicProgramSolverFactory) config.getFactory(CPS_KEY, CPS_DEFAULT);
		solver = cpsFactory.getConicProgramSolver(config);
		solver.setConicProgram(program);
		type = (DistributionType) config.getEnum(DISTRIBUTION_KEY, DISTRIBUTION_DEFAULT);
		maxMapRounds = config.getInt(MAX_ROUNDS_KEY, MAX_ROUNDS_DEFAULT);
		gkRepresentation = new HashMap<GroundKernel, ConicProgramProxy>();
		vars = new HashMap<AtomFunctionVariable, VariableConicProgramProxy>();
		
		atomFramework.registerAtomEventObserver(AtomEventSets.MadeRevokedCertainty, this);
	}
	
	@Override
	public void notifyAtomEvent(AtomEvent event, Atom atom, GroundingMode mode, ModelApplication app) {
		/*We only need to listen for atom that were made certain, because only in this case is it possible
		 * that the atom might have already introduced variables into the program that we should remove
		 * for efficiency.
		 * On the other hand, we do not need to listen for revoking certainty, since variables will automatically
		 * get reintroduced as needed.
		 */
		switch(event) {
		case MadeCertainty:
			for (int i=0;i<atom.getNumberOfValues();i++) {
				vars.get(atom.getVariable(i)).remove();
				vars.remove(atom.getVariable(i));
			}
			break;
		case RevokedCertainty:
			//Don't have to do anything
			break;
		default: throw new IllegalArgumentException("Unsupported event type: " + event);
		}
	}

	
	@Override
	public void addGroundKernel(GroundKernel gk) {
		if (gkRepresentation.containsKey(gk)) throw new IllegalArgumentException("Provided evidence has already been added to the reasoner: " + gk);
		ConicProgramProxy proxy;
		if (gk instanceof GroundCompatibilityKernel) {
			proxy = new FunctionConicProgramProxy((GroundCompatibilityKernel) gk);
		} else if (gk instanceof GroundConstraintKernel) {
			proxy = new ConstraintConicProgramProxy(((GroundConstraintKernel)gk).getConstraintDefinition());
		} else throw new AssertionError("Unrecognized evidence type provided: " + gk);
		gkRepresentation.put(gk, proxy);
	}
	
	@Override
	public boolean containsGroundKernel(GroundKernel gk) {
		return gkRepresentation.containsKey(gk);
	}
	
	@Override
	public void updateGroundKernel(GroundKernel gk) {
		if (!gkRepresentation.containsKey(gk)) throw new IllegalArgumentException("Provided evidence has never been added to the reasoner: " + gk);
		ConicProgramProxy proxy = gkRepresentation.get(gk);
		if (gk instanceof GroundCompatibilityKernel) {
			assert proxy instanceof FunctionConicProgramProxy;
			((FunctionConicProgramProxy)proxy).updateGroundKernel((GroundCompatibilityKernel) gk);
		} else if (gk instanceof GroundConstraintKernel) {
			assert proxy instanceof ConstraintConicProgramProxy;
			((ConstraintConicProgramProxy)proxy).updateConstraint(((GroundConstraintKernel)gk).getConstraintDefinition());
		} else throw new AssertionError("Unrecognized evidence type provided: " + gk);
	}
	
	@Override
	public void removeGroundKernel(GroundKernel gk) {
		if (!gkRepresentation.containsKey(gk)) throw new IllegalArgumentException("Provided evidence has never been added to the reasoner: " + gk);
		ConicProgramProxy proxy = gkRepresentation.get(gk);
		gkRepresentation.remove(gk);
		proxy.remove();
	}
	
	private void inferenceStep() {
		solver.solve();
		
		for (Map.Entry<AtomFunctionVariable, VariableConicProgramProxy> e : vars.entrySet()) {
			e.getKey().setValue(e.getValue().getVariable().getValue());
		}
	}
	
	@Override
	public void mapInference() {
		int rounds = 0;
		int numActivated = 0;
		do {
			rounds++;
			log.debug("Starting round {} optimization",rounds);
			inferenceStep();
			//Only activate if there is another iteration
			if (rounds<maxMapRounds) {
				numActivated = atomFramework.checkToActivate();
				atomFramework.workOffJobQueue();
			}
			log.debug("Completed Round {} and activated {} atoms",rounds,numActivated);
		} while (numActivated>0 && rounds<maxMapRounds);
	}
	
	@Override
	public void close() {
		atomFramework.unregisterAtomEventObserver(AtomEventSets.MadeRevokedCertainty, this);
	}
	
	protected VariableConicProgramProxy getVarProxy(AtomFunctionVariable v) {
		VariableConicProgramProxy p = vars.get(v);
		if (p == null) {
			p = new VariableConicProgramProxy();
			vars.put(v, p);
		}
		return p;
	}
	
	abstract private class ConicProgramProxy {
		abstract void remove();
	}
	
	private class VariableConicProgramProxy extends ConicProgramProxy {
		protected Variable v;
		protected ConstraintConicProgramProxy upperBound;
		
		VariableConicProgramProxy() {
			v = program.createNonNegativeOrthantCone().getVariable();
			FunctionSummand summand = new FunctionSummand(1.0, new ConicReasonerSingleton(v));
			ConstraintTerm con = new ConstraintTerm(summand, FunctionComparator.SmallerThan, 1.0);
			upperBound = new ConstraintConicProgramProxy(con);
		}
		
		Variable getVariable() {
			return v;
		}
		
		@Override
		void remove() {
			Map<? extends Variable, Double> vars;
			double coeff;
			
			upperBound.remove();
			
			for (LinearConstraint lc : v.getLinearConstraints()) {
				vars = lc.getVariables();
				if (vars.size() == 1) {
					lc.delete();
				}
				else {
					coeff = vars.get(v);
					lc.setVariable(v, 0.0);
					lc.setConstrainedValue(lc.getConstrainedValue() - coeff * v.getValue());
				}
			}
			v.getCone().delete();
		}
	}
	
	private class FunctionConicProgramProxy extends ConicProgramProxy {
		protected Variable featureVar;
		protected Variable squaredFeatureVar, innerFeatureVar, innerSquaredVar, outerSquaredVar;
		protected LinearConstraint innerFeatureCon, innerSquaredCon, outerSquaredCon;
		protected Vector<ConstraintConicProgramProxy> constraints;
		protected boolean initialized = false;
		
		FunctionConicProgramProxy(GroundCompatibilityKernel gk) {
<<<<<<< HEAD
			FunctionTerm fun = gk.getFunctionDefinition();
			constraints = new Vector<ConstraintConicProgramProxy>(1);
			
			switch (type) {
			case linear:
				featureVar = program.createNonNegativeOrthantCone().getVariable();
				featureVar.setObjectiveCoefficient(gk.getWeight().getWeight());
				break;
			case quadratic:
				featureVar = program.createNonNegativeOrthantCone().getVariable();
				featureVar.setObjectiveCoefficient(0.0);
				squaredFeatureVar = program.createNonNegativeOrthantCone().getVariable();
				squaredFeatureVar.setObjectiveCoefficient(gk.getWeight().getWeight());
				SecondOrderCone soc = program.createSecondOrderCone(3);
				outerSquaredVar = soc.getNthVariable();
				for (Variable v : soc.getVariables()) {
					if (!v.equals(outerSquaredVar))
						if (innerFeatureVar == null)
							innerFeatureVar = v;
						else
							innerSquaredVar = v;
				}
				
				innerFeatureCon = program.createConstraint();
				innerFeatureCon.setVariable(featureVar, 1.0);
				innerFeatureCon.setVariable(innerFeatureVar, -1.0);
				innerFeatureCon.setConstrainedValue(0.0);
				
				innerSquaredCon = program.createConstraint();
				innerSquaredCon.setVariable(innerSquaredVar, 1.0);
				innerSquaredCon.setVariable(squaredFeatureVar, 0.5);
				innerSquaredCon.setConstrainedValue(0.5);
				
				outerSquaredCon = program.createConstraint();
				outerSquaredCon.setVariable(outerSquaredVar, 1.0);
				outerSquaredCon.setVariable(squaredFeatureVar, -0.5);
				outerSquaredCon.setConstrainedValue(0.5);
				break;
=======
			if (gk.getWeight().getWeight() != 0.0) {
				initialize();
				addFunctionTerm(gk.getFunctionDefinition());
				setWeight(gk.getWeight().getWeight());
			}
		}
		
		protected void initialize() {
			if (!initialized) {
				constraints = new Vector<ConstraintConicProgramProxy>(1);
				
				switch (type) {
				case linear:
					featureVar = program.createNonNegativeOrthantCone().getVariable();
					break;
				case quadratic:
					featureVar = program.createNonNegativeOrthantCone().getVariable();
					featureVar.setObjectiveCoefficient(0.0);
					squaredFeatureVar = program.createNonNegativeOrthantCone().getVariable();
					SecondOrderCone soc = program.createSecondOrderCone(3);
					outerSquaredVar = soc.getNthVariable();
					for (Variable v : soc.getVariables()) {
						if (!v.equals(outerSquaredVar))
							if (innerFeatureVar == null)
								innerFeatureVar = v;
							else
								innerSquaredVar = v;
					}
					
					innerFeatureCon = program.createConstraint();
					innerFeatureCon.addVariable(featureVar, 1.0);
					innerFeatureCon.addVariable(innerFeatureVar, -1.0);
					innerFeatureCon.setConstrainedValue(0.0);
					
					innerSquaredCon = program.createConstraint();
					innerSquaredCon.addVariable(innerSquaredVar, 1.0);
					innerSquaredCon.addVariable(squaredFeatureVar, 0.5);
					innerSquaredCon.setConstrainedValue(0.5);
					
					outerSquaredCon = program.createConstraint();
					outerSquaredCon.addVariable(outerSquaredVar, 1.0);
					outerSquaredCon.addVariable(squaredFeatureVar, -0.5);
					outerSquaredCon.setConstrainedValue(0.5);
					break;
				}
				
				initialized = true;
			}
			else {
				throw new IllegalStateException("ConicProgramProxy has already been initialized.");
>>>>>>> 6119ad9e
			}
		}
		
		protected void setWeight(double weight) {
			switch (type) {
			case linear:
				featureVar.setObjectiveCoefficient(weight);
				break;
			case quadratic:
				squaredFeatureVar.setObjectiveCoefficient(weight);
			}
		}
		
		void updateGroundKernel(GroundCompatibilityKernel gk) {
			if (gk.getWeight().getWeight() == 0) {
				if (initialized) {
					remove();
				}
			}
			else {
				if (!initialized) {
					initialize();
				}
				else {
					deleteConstraints();
				}
				addFunctionTerm(gk.getFunctionDefinition());
				setWeight(gk.getWeight().getWeight());
			}
		}
		
		protected void addFunctionTerm(FunctionTerm fun) {
			if (fun instanceof MaxFunction) {
				for (FunctionTerm t : (MaxFunction)fun)
					addFunctionTerm(t);
			}
			else if (!fun.isConstant() || fun.getValue() != 0.0 || !(featureVar.getCone() instanceof NonNegativeOrthantCone)) {
				ConstraintTerm con;
				FunctionSummand featureSummand;
				
				featureSummand = new FunctionSummand(-1.0, new ConicReasonerSingleton(featureVar));
				
				if (fun.isConstant()) {
					con = new ConstraintTerm(featureSummand, FunctionComparator.SmallerThan, -1*fun.getValue());
				}
				else if (fun instanceof FunctionSum) {
					((FunctionSum)fun).add(featureSummand);
					con = new ConstraintTerm(fun, FunctionComparator.SmallerThan, 0.0);
				}
				else if (fun instanceof FunctionSummand) {
					FunctionSum sum = new FunctionSum();
					sum.add((FunctionSummand)fun);
					sum.add(featureSummand);
					con = new ConstraintTerm(sum, FunctionComparator.SmallerThan, 0.0);
				}
				else
					throw new IllegalArgumentException("Unsupported FunctionTerm: " + fun);
				
				constraints.add(new ConstraintConicProgramProxy(con));
			}
		}

		@Override
		void remove() {
			if (initialized) {
				deleteConstraints();
				switch (type) {
				case linear:
					featureVar.getCone().delete();
					featureVar = null;
					break;
				case quadratic:
					innerFeatureCon.delete();
					innerFeatureCon = null;
					innerSquaredCon.delete();
					innerSquaredCon = null;
					outerSquaredCon.delete();
					outerSquaredCon = null;
					featureVar.getCone().delete();
					featureVar = null;
					squaredFeatureVar.getCone().delete();
					squaredFeatureVar = null;
					outerSquaredVar.getCone().delete();
					outerSquaredVar = null;
				default:
					throw new IllegalArgumentException("Unsupported distance norm.");
				}
				
				initialized = false;
			}
		}
		
		protected void deleteConstraints() {
			for (ConstraintConicProgramProxy con : constraints)
				con.remove();
			constraints.clear();
		}
	}
	
	private class ConstraintConicProgramProxy extends ConicProgramProxy {
		protected LinearConstraint lc = null;
		protected Variable slackVar = null;
		
		ConstraintConicProgramProxy(ConstraintTerm con) {
			updateConstraint(con);
		}

		void updateConstraint(ConstraintTerm con) {
			Variable v;
			
			if (lc != null) lc.delete();
			lc = program.createConstraint();
			FunctionTerm fun = con.getFunction();
			double constrainedValue = con.getValue();
			
			if (fun instanceof FunctionSum) {
				FunctionSum sum = (FunctionSum)fun;
				for (FunctionSummand summand : sum) {
					if (summand.getTerm() instanceof ConicReasonerSingleton) {
						v = ((ConicReasonerSingleton)summand.getTerm()).getVariable();
						lc.setVariable(v, summand.getCoefficient()
								+ ((lc.getVariables().get(v) != null) ? lc.getVariables().get(v) : 0.0));
					}
					else if (summand.getTerm().isConstant()) {
						constrainedValue -= summand.getTerm().getValue() * summand.getCoefficient();
					}
					else if (summand.getTerm() instanceof AtomFunctionVariable) {
						v = getVarProxy((AtomFunctionVariable)summand.getTerm()).getVariable();
						lc.setVariable(v, summand.getCoefficient()
								+ ((lc.getVariables().get(v) != null) ? lc.getVariables().get(v) : 0.0));
					}
					else
						throw new IllegalArgumentException("Unsupported FunctionSingleton: " + summand.getTerm());
				}
			}
			else if (fun instanceof FunctionSummand) {
				FunctionSummand summand = (FunctionSummand)fun;
				if (summand.getTerm() instanceof ConicReasonerSingleton) {
					v = ((ConicReasonerSingleton)summand.getTerm()).getVariable();
					lc.setVariable(v, summand.getCoefficient());
				}
				else if (summand.getTerm() instanceof AtomFunctionVariable) {
					v = getVarProxy((AtomFunctionVariable) summand.getTerm()).getVariable();
					lc.setVariable(v, summand.getCoefficient());
				}
				else
					throw new IllegalArgumentException("Unsupported FunctionSingleton: " + summand.getTerm());
			}
			else
				throw new IllegalArgumentException("Currently, only sums and summands are supported!");
			
			lc.setConstrainedValue(constrainedValue);
			if (!con.getComparator().equals(FunctionComparator.Equality)) {
				if (slackVar == null) {
					slackVar = program.createNonNegativeOrthantCone().getVariable();
					slackVar.setObjectiveCoefficient(0.0);
				}
				if (con.getComparator().equals(FunctionComparator.LargerThan))
					lc.setVariable(slackVar, -1.0);
				else
					lc.setVariable(slackVar, 1.0);
			}
			else if (slackVar != null) {
				slackVar.getCone().delete();
				slackVar = null;
			}
		}

		@Override
		void remove() {
			if (lc != null) {
				lc.delete();
				lc = null;
			}
			if (slackVar != null) {
				slackVar.getCone().delete();
				slackVar = null;
			}
		}
	}
	
	private class ConicReasonerSingleton implements FunctionSingleton {
		Variable var;
		
		protected ConicReasonerSingleton(Variable v) {
			var = v;
		}
		
		protected Variable getVariable() {
			return var;
		}
		
		@Override
		public double getValue() {
			return var.getValue();
		}

		@Override
		public double getValue(Map<? extends FunctionVariable, Double> values,
				boolean assumeDefaultValue) {
			return getValue();
		}

		@Override
		public boolean isConstant() {
			return false;
		}

		@Override
		public boolean isLinear() {
			return true;
		}
		
	}
}<|MERGE_RESOLUTION|>--- conflicted
+++ resolved
@@ -291,46 +291,6 @@
 		protected boolean initialized = false;
 		
 		FunctionConicProgramProxy(GroundCompatibilityKernel gk) {
-<<<<<<< HEAD
-			FunctionTerm fun = gk.getFunctionDefinition();
-			constraints = new Vector<ConstraintConicProgramProxy>(1);
-			
-			switch (type) {
-			case linear:
-				featureVar = program.createNonNegativeOrthantCone().getVariable();
-				featureVar.setObjectiveCoefficient(gk.getWeight().getWeight());
-				break;
-			case quadratic:
-				featureVar = program.createNonNegativeOrthantCone().getVariable();
-				featureVar.setObjectiveCoefficient(0.0);
-				squaredFeatureVar = program.createNonNegativeOrthantCone().getVariable();
-				squaredFeatureVar.setObjectiveCoefficient(gk.getWeight().getWeight());
-				SecondOrderCone soc = program.createSecondOrderCone(3);
-				outerSquaredVar = soc.getNthVariable();
-				for (Variable v : soc.getVariables()) {
-					if (!v.equals(outerSquaredVar))
-						if (innerFeatureVar == null)
-							innerFeatureVar = v;
-						else
-							innerSquaredVar = v;
-				}
-				
-				innerFeatureCon = program.createConstraint();
-				innerFeatureCon.setVariable(featureVar, 1.0);
-				innerFeatureCon.setVariable(innerFeatureVar, -1.0);
-				innerFeatureCon.setConstrainedValue(0.0);
-				
-				innerSquaredCon = program.createConstraint();
-				innerSquaredCon.setVariable(innerSquaredVar, 1.0);
-				innerSquaredCon.setVariable(squaredFeatureVar, 0.5);
-				innerSquaredCon.setConstrainedValue(0.5);
-				
-				outerSquaredCon = program.createConstraint();
-				outerSquaredCon.setVariable(outerSquaredVar, 1.0);
-				outerSquaredCon.setVariable(squaredFeatureVar, -0.5);
-				outerSquaredCon.setConstrainedValue(0.5);
-				break;
-=======
 			if (gk.getWeight().getWeight() != 0.0) {
 				initialize();
 				addFunctionTerm(gk.getFunctionDefinition());
@@ -361,18 +321,18 @@
 					}
 					
 					innerFeatureCon = program.createConstraint();
-					innerFeatureCon.addVariable(featureVar, 1.0);
-					innerFeatureCon.addVariable(innerFeatureVar, -1.0);
+					innerFeatureCon.setVariable(featureVar, 1.0);
+					innerFeatureCon.setVariable(innerFeatureVar, -1.0);
 					innerFeatureCon.setConstrainedValue(0.0);
 					
 					innerSquaredCon = program.createConstraint();
-					innerSquaredCon.addVariable(innerSquaredVar, 1.0);
-					innerSquaredCon.addVariable(squaredFeatureVar, 0.5);
+					innerSquaredCon.setVariable(innerSquaredVar, 1.0);
+					innerSquaredCon.setVariable(squaredFeatureVar, 0.5);
 					innerSquaredCon.setConstrainedValue(0.5);
 					
 					outerSquaredCon = program.createConstraint();
-					outerSquaredCon.addVariable(outerSquaredVar, 1.0);
-					outerSquaredCon.addVariable(squaredFeatureVar, -0.5);
+					outerSquaredCon.setVariable(outerSquaredVar, 1.0);
+					outerSquaredCon.setVariable(squaredFeatureVar, -0.5);
 					outerSquaredCon.setConstrainedValue(0.5);
 					break;
 				}
@@ -381,7 +341,6 @@
 			}
 			else {
 				throw new IllegalStateException("ConicProgramProxy has already been initialized.");
->>>>>>> 6119ad9e
 			}
 		}
 		
